// Copyright (c) 2014 The SkyDNS Authors. All rights reserved.
// Use of this source code is governed by The MIT License (MIT) that can be
// found in the LICENSE file.

package server

import (
<<<<<<< HEAD
	"github.com/janeczku/go-dnsmasq/dns"
=======
	log "github.com/Sirupsen/logrus"
	"github.com/miekg/dns"
>>>>>>> 5a479c86
)

// ServeDNSStubForward forwards a request to a nameservers and returns the response.
func (s *server) ServeDNSStubForward(w dns.ResponseWriter, req *dns.Msg, ns []string) *dns.Msg {

	tcp := isTCP(w)

	var (
		r   *dns.Msg
		err error
		try int
	)

	// Use request Id for "random" nameserver selection.
	nsid := int(req.Id) % len(ns)
Redo:
	switch tcp {
	case false:
		r, _, err = s.dnsUDPclient.Exchange(req, ns[nsid])
	case true:
		r, _, err = s.dnsTCPclient.Exchange(req, ns[nsid])
	}
	if err == nil {
		r.Compress = true
		r.Id = req.Id
		w.WriteMsg(r)
		return r
	}
	// Seen an error, this can only mean, "server not reached", try again
	// but only if we have not exausted our nameservers.
	if try < len(ns) {
		try++
		nsid = (nsid + 1) % len(ns)
		goto Redo
	}

	log.Errorf("Failure forwarding stub request %q", err)
	m := new(dns.Msg)
	m.SetReply(req)
	m.SetRcode(req, dns.RcodeServerFailure)
	w.WriteMsg(m)
	return m
}<|MERGE_RESOLUTION|>--- conflicted
+++ resolved
@@ -5,12 +5,8 @@
 package server
 
 import (
-<<<<<<< HEAD
+	log "github.com/Sirupsen/logrus"
 	"github.com/janeczku/go-dnsmasq/dns"
-=======
-	log "github.com/Sirupsen/logrus"
-	"github.com/miekg/dns"
->>>>>>> 5a479c86
 )
 
 // ServeDNSStubForward forwards a request to a nameservers and returns the response.
