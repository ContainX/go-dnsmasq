// Copyright (c) 2014 The SkyDNS Authors. All rights reserved.
// Copyright (c) 2015 Jan Broer
// Use of this source code is governed by The MIT License (MIT) that can be
// found in the LICENSE file.

package server

import (
	"net"
	"strings"
	"sync"

	log "github.com/Sirupsen/logrus"
	"github.com/janeczku/go-dnsmasq/dns"
)

type server struct {
	hosts   Hostfile
	config  *Config
	version string

	group        *sync.WaitGroup
	dnsUDPclient *dns.Client // used for forwarding queries
	dnsTCPclient *dns.Client // used for forwarding queries
}

type Hostfile interface {
	FindHosts(name string) ([]net.IP, error)
	FindReverse(name string) (string, error)
}

// New returns a new server.
func New(hostfile Hostfile, config *Config, v string) *server {
	return &server{
		hosts:   hostfile,
		config:  config,
		version: v,

		group:        new(sync.WaitGroup),
		dnsUDPclient: &dns.Client{Net: "udp", ReadTimeout: 2 * config.ReadTimeout, WriteTimeout: 2 * config.ReadTimeout, SingleInflight: true},
		dnsTCPclient: &dns.Client{Net: "tcp", ReadTimeout: 2 * config.ReadTimeout, WriteTimeout: 2 * config.ReadTimeout, SingleInflight: true},
	}
}

// Run is a blocking operation that starts the server listening on the DNS ports.
func (s *server) Run() error {
	mux := dns.NewServeMux()
	mux.Handle(".", s)

	dnsReadyMsg := func(addr, net string) {
		log.Infof("Ready for queries on %s://%s - Nameservers: %v", net, addr, s.config.Nameservers)
	}

	s.group.Add(1)
	go func() {
		defer s.group.Done()
		if err := dns.ListenAndServe(s.config.DnsAddr, "tcp", mux); err != nil {
			log.Fatalf("%s", err)
		}
	}()
	dnsReadyMsg(s.config.DnsAddr, "tcp")
	s.group.Add(1)
	go func() {
		defer s.group.Done()
		if err := dns.ListenAndServe(s.config.DnsAddr, "udp", mux); err != nil {
			log.Fatalf("%s", err)
		}
	}()
	dnsReadyMsg(s.config.DnsAddr, "udp")

	s.group.Wait()
	return nil
}

// Stop stops a server.
func (s *server) Stop() {
	// TODO(miek)
	//s.group.Add(-2)
}

// ServeDNS is the handler for DNS requests, responsible for parsing DNS request, possibly forwarding
// it to a real dns server and returning a response.
func (s *server) ServeDNS(w dns.ResponseWriter, req *dns.Msg) {
	m := new(dns.Msg)
	m.SetReply(req)
	m.Authoritative = false
	m.RecursionAvailable = true
	m.Compress = true
	bufsize := uint16(512)
	tcp := false
	local := true

	q := req.Question[0]
	name := strings.ToLower(q.Name)

	/*	if q.Qtype == dns.TypeANY {
		m.Authoritative = false
		m.Rcode = dns.RcodeRefused
		m.RecursionAvailable = false
		m.RecursionDesired = false
		m.Compress = false
		// if write fails don't care
		w.WriteMsg(m)

		return
	}*/

	if o := req.IsEdns0(); o != nil {
		bufsize = o.UDPSize()
	}
	if bufsize < 512 {
		bufsize = 512
	}
	// with TCP we can send 64K
	if tcp = isTCP(w); tcp {
		bufsize = dns.MaxMsgSize - 1
	}

	log.Debugf("Received DNS query for %q from %q with type %d", q.Name, w.RemoteAddr(), q.Qtype)

	defer func() {
		if local {
			if m.Rcode == dns.RcodeServerFailure {
				if err := w.WriteMsg(m); err != nil {
					log.Errorf("Failed to return reply %q", err)
				}
				return
			}

			if tcp {
				if _, overflow := Fit(m, dns.MaxMsgSize, tcp); overflow {
					msgFail := new(dns.Msg)
					s.ServerFailure(msgFail, req)
					w.WriteMsg(msgFail)
					return
				}
			} else {
				Fit(m, int(bufsize), tcp)
			}

			if err := w.WriteMsg(m); err != nil {
				log.Errorf("Failed to return reply %q", err)
			}
		}
	}()

	// Check hosts records before forwarding the query
	if q.Qtype == dns.TypeA || q.Qtype == dns.TypeAAAA || q.Qtype == dns.TypeANY {
		records, err := s.AddressRecords(q, name)
		if err != nil {
			log.Errorf("Error querying hostsfile records: %s", err)
		}
		if len(records) > 0 {
			m.Answer = append(m.Answer, records...)
			return
		}
	}

	if q.Qtype == dns.TypePTR && strings.HasSuffix(name, ".in-addr.arpa.") || strings.HasSuffix(name, ".ip6.arpa.") {
		local = false
		s.ServeDNSReverse(w, req)
		return
	}

	if q.Qclass == dns.ClassCHAOS {
		m.Authoritative = true
		if q.Qtype == dns.TypeTXT {
			switch name {
			case "authors.bind.":
				hdr := dns.RR_Header{Name: q.Name, Rrtype: dns.TypeTXT, Class: dns.ClassCHAOS, Ttl: 0}
				authors := []string{"Erik St. Martin", "Brian Ketelsen", "Miek Gieben", "Michael Crosby", "Jan Broer"}
				for _, a := range authors {
					m.Answer = append(m.Answer, &dns.TXT{Hdr: hdr, Txt: []string{a}})
				}
				for j := 0; j < len(authors)*(int(dns.Id())%4+1); j++ {
					q := int(dns.Id()) % len(authors)
					p := int(dns.Id()) % len(authors)
					if q == p {
						p = (p + 1) % len(authors)
					}
					m.Answer[q], m.Answer[p] = m.Answer[p], m.Answer[q]
				}
				return
			case "version.bind.":
				fallthrough
			case "version.server.":
				hdr := dns.RR_Header{Name: q.Name, Rrtype: dns.TypeTXT, Class: dns.ClassCHAOS, Ttl: 0}
				m.Answer = []dns.RR{&dns.TXT{Hdr: hdr, Txt: []string{s.version}}}
				return
			case "hostname.bind.":
				fallthrough
			case "id.server.":
				// TODO(miek): machine name to return
				hdr := dns.RR_Header{Name: q.Name, Rrtype: dns.TypeTXT, Class: dns.ClassCHAOS, Ttl: 0}
				m.Answer = []dns.RR{&dns.TXT{Hdr: hdr, Txt: []string{"localhost"}}}
				return
			}
		}
		// still here, fail
		m.SetReply(req)
		m.SetRcode(req, dns.RcodeServerFailure)
		return
	}

<<<<<<< HEAD
	// Forward queries matching stub zones
	for zone, ns := range *s.config.Stub {
		if strings.HasSuffix(name, zone) {
			local = false
			s.ServeDNSStubForward(w, req, ns)
			return
		}
	}

=======
>>>>>>> ad373966
	// Forward all other queries
	local = false
	s.ServeDNSForward(w, req)

}

func (s *server) AddressRecords(q dns.Question, name string) (records []dns.RR, err error) {
	results, err := s.hosts.FindHosts(name)
	if err != nil {
		return nil, err
	}

	for _, ip := range results {
		switch {
		case ip.To4() != nil && (q.Qtype == dns.TypeA || q.Qtype == dns.TypeANY):
			r := new(dns.A)
			r.Hdr = dns.RR_Header{Name: q.Name, Rrtype: dns.TypeA,
				Class: dns.ClassINET, Ttl: s.config.HostsTtl}
			r.A = ip.To4()
			records = append(records, r)
		case ip.To4() == nil && (q.Qtype == dns.TypeAAAA || q.Qtype == dns.TypeANY):
			r := new(dns.AAAA)
			r.Hdr = dns.RR_Header{Name: q.Name, Rrtype: dns.TypeAAAA,
				Class: dns.ClassINET, Ttl: s.config.HostsTtl}
			r.AAAA = ip.To16()
			records = append(records, r)
		}
	}
	return records, nil
}

func (s *server) PTRRecords(q dns.Question) (records []dns.RR, err error) {
	name := strings.ToLower(q.Name)
	result, err := s.hosts.FindReverse(name)
	if err != nil {
		return nil, err
	}
	if result != "" {
		r := new(dns.PTR)
		r.Hdr = dns.RR_Header{Name: q.Name, Rrtype: dns.TypePTR,
			Class: dns.ClassINET, Ttl: s.config.HostsTtl}
		r.Ptr = result
		records = append(records, r)
	}
	return records, nil
}

func (s *server) ServerFailure(m, req *dns.Msg) {
	m.SetRcode(req, dns.RcodeServerFailure)
}

func (s *server) RoundRobin(rrs []dns.RR) {
	if !s.config.RoundRobin {
		return
	}
	// If we have more than 1 CNAME don't touch the packet, because some stub resolver (=glibc)
	// can't deal with the returned packet if the CNAMEs need to be accesses in the reverse order.
	cname := 0
	for _, r := range rrs {
		if r.Header().Rrtype == dns.TypeCNAME {
			cname++
			if cname > 1 {
				return
			}
		}
	}

	switch l := len(rrs); l {
	case 2:
		if dns.Id()%2 == 0 {
			rrs[0], rrs[1] = rrs[1], rrs[0]
		}
	default:
		for j := 0; j < l*(int(dns.Id())%4+1); j++ {
			q := int(dns.Id()) % l
			p := int(dns.Id()) % l
			if q == p {
				p = (p + 1) % l
			}
			rrs[q], rrs[p] = rrs[p], rrs[q]
		}
	}

}

// isTCP returns true if the client is connecting over TCP.
func isTCP(w dns.ResponseWriter) bool {
	_, ok := w.RemoteAddr().(*net.TCPAddr)
	return ok
}<|MERGE_RESOLUTION|>--- conflicted
+++ resolved
@@ -202,18 +202,6 @@
 		return
 	}
 
-<<<<<<< HEAD
-	// Forward queries matching stub zones
-	for zone, ns := range *s.config.Stub {
-		if strings.HasSuffix(name, zone) {
-			local = false
-			s.ServeDNSStubForward(w, req, ns)
-			return
-		}
-	}
-
-=======
->>>>>>> ad373966
 	// Forward all other queries
 	local = false
 	s.ServeDNSForward(w, req)
